package cmagic

import (
	"time"
)

type KeySpace interface {
<<<<<<< HEAD
	OneToOneTable(tableName, id string, row interface{}) (OneToOneTable, error)
	OneToManyTable(tableName, fieldToIndexBy, uniqueKey string, row interface{}) (OneToManyTable, error)
	TimeSeriesTable(tableName, timeField, idField string, bucketSize time.Duration, row interface{}) (TimeSeriesTable, error)
	Table(tableName string, row interface{}, keys Keys) (Table, error)
=======
	OneToOneTable(tableName, id string, row interface{}) OneToOneTable
	OneToManyTable(tableName, fieldToIndexBy, uniqueKey string, row interface{}) OneToManyTable
	TimeSeriesTable(tableName, timeField, uniqueKey string, bucketSize time.Duration, row interface{}) TimeSeriesTable
	Table(tableName string, row interface{}, keys Keys) Table
	DebugMode(bool)
>>>>>>> 4d72ec08
}

//
// OneToOne recipe
//

type OneToOneTable interface {
	Set(v interface{}) error
	Update(id interface{}, m map[string]interface{}) error
	Delete(id interface{}) error
	Read(id interface{}) (interface{}, error)
	// MultiRead
}

//
// OneToMany recipe
//

// Maybe have UpdateAll and DeleteAll?
type OneToManyTable interface {
	Set(v interface{}) error
	Update(v, id interface{}, m map[string]interface{}) error
	Delete(v, id interface{}) error
	List(v, startId interface{}, limit int) ([]interface{}, error)
	Read(v, id interface{}) (interface{}, error)
	// MultiRead LATER
}

//
// TimeSeries recipe
//

// TimeSeries currently require both timestamp and UUID
// to identify a row, similarly to the OneToManyT recipe
type TimeSeriesTable interface {
	// timeField and idField must be present
	Set(v interface{}) error
	Update(timeStamp time.Time, id interface{}, m map[string]interface{}) error
	List(start, end time.Time) ([]interface{}, error)
	Read(timeStamp time.Time, id interface{}) (interface{}, error)
	Delete(timeStamp time.Time, id interface{}) error
}

//
// Raw CQL
//

// A Query is a subset of a Table intended to be read
type Query interface {
	Read() ([]interface{}, error)
	Limit(int) Query
	// For pagination
	// Start(token string) Query
}

// A Filter is a subset of a Table, filtered by Relations.
// You can do operations or queries on a filter.
type Filter interface {
	// Selection modifiers
	Query() Query
	// Partial update.
	Update(m map[string]interface{}) error // Probably this is danger zone (can't be implemented efficiently) on a selectuinb with more than 1 document
	Delete() error
}

type Keys struct {
	PartitionKeys     []string
	ClusteringColumns []string
}

type Table interface {
	// Set Inserts, or Replaces your row with the supplied struct. Be aware that what is not in your struct, will be deleted.
	// To only overwrite some of the fields, use Query.Update
	Set(v interface{}) error
	Where(relations ...Relation) Filter // Because we provide selections
}<|MERGE_RESOLUTION|>--- conflicted
+++ resolved
@@ -5,18 +5,11 @@
 )
 
 type KeySpace interface {
-<<<<<<< HEAD
 	OneToOneTable(tableName, id string, row interface{}) (OneToOneTable, error)
 	OneToManyTable(tableName, fieldToIndexBy, uniqueKey string, row interface{}) (OneToManyTable, error)
 	TimeSeriesTable(tableName, timeField, idField string, bucketSize time.Duration, row interface{}) (TimeSeriesTable, error)
 	Table(tableName string, row interface{}, keys Keys) (Table, error)
-=======
-	OneToOneTable(tableName, id string, row interface{}) OneToOneTable
-	OneToManyTable(tableName, fieldToIndexBy, uniqueKey string, row interface{}) OneToManyTable
-	TimeSeriesTable(tableName, timeField, uniqueKey string, bucketSize time.Duration, row interface{}) TimeSeriesTable
-	Table(tableName string, row interface{}, keys Keys) Table
 	DebugMode(bool)
->>>>>>> 4d72ec08
 }
 
 //
