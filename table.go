--- conflicted
+++ resolved
@@ -203,8 +203,9 @@
 		t.info.fields,
 		t.info.fieldValues,
 		t.options.ClusteringOrder,
-<<<<<<< HEAD
 		t.info.keys.Compound,
+		t.options.CompactStorage,
+		t.options.Compressor,
 	)
 }
 
@@ -217,10 +218,8 @@
 		t.info.fieldValues,
 		t.options.ClusteringOrder,
 		t.info.keys.Compound,
-=======
 		t.options.CompactStorage,
 		t.options.Compressor,
->>>>>>> d8b5bff7
 	)
 }
 
