package gocassa

import (
	"bytes"
	"fmt"
	"strconv"
)

type filter struct {
	t  t
	rs []Relation
}

func (f *filter) generateWhere() (string, []interface{}) {
	var (
		vals []interface{}
		buf  = new(bytes.Buffer)
	)

	if len(f.rs) > 0 {
		buf.WriteString(" WHERE ")
		for i, r := range f.rs {
			if i > 0 {
				buf.WriteString(" AND ")
			}
			s, v := r.cql()
			buf.WriteString(s)
			vals = append(vals, v...)
		}
	}
	return buf.String(), vals
}

// UPDATE keyspace.Movies SET col1 = val1, col2 = val2
func updateStatement(kn, cfName string, fieldNames []string, opts Options) string {
	buf := new(bytes.Buffer)
	buf.WriteString(fmt.Sprintf("UPDATE %s.%s ", kn, cfName))

	// Apply options
	if opts.TTL != 0 {
		buf.WriteString("USING TTL ")
		buf.WriteString(strconv.FormatFloat(opts.TTL.Seconds(), 'f', 0, 64))
		buf.WriteRune(' ')
	}

	buf.WriteString("SET ")
	for i, v := range fieldNames {
		if i > 0 {
			buf.WriteString(", ")
		}
		buf.WriteString(v)
		buf.WriteString(" = ?")
	}

	return buf.String()
}

func (f filter) UpdateWithOptions(m map[string]interface{}, opts Options) Op {
	fields, values := keyValues(m)
	str, wvals := f.generateWhere()
	stmt := updateStatement(f.t.keySpace.name, f.t.info.name, fields, opts)
	if f.t.keySpace.debugMode {
		fmt.Println(stmt+" "+str, append(values, wvals...))
	}
<<<<<<< HEAD
	return newWriteOp(f.t.keySpace.qe, stmt+" "+str, append(values, wvals...))
=======
	return f.t.keySpace.qe.Execute(stmt+str, append(values, wvals...)...)
>>>>>>> e3917f74
}

func (f filter) Update(m map[string]interface{}) Op {
	return f.UpdateWithOptions(m, Options{})
}

func (f filter) Delete() Op {
	str, vals := f.generateWhere()
	stmt := fmt.Sprintf("DELETE FROM %s.%s%s", f.t.keySpace.name, f.t.info.name, str)
	if f.t.keySpace.debugMode {
		fmt.Println(stmt, vals)
	}
	return newWriteOp(f.t.keySpace.qe, stmt, vals)
}

func (f filter) Query() Query {
	return &query{
		f: f,
	}
}<|MERGE_RESOLUTION|>--- conflicted
+++ resolved
@@ -62,11 +62,7 @@
 	if f.t.keySpace.debugMode {
 		fmt.Println(stmt+" "+str, append(values, wvals...))
 	}
-<<<<<<< HEAD
-	return newWriteOp(f.t.keySpace.qe, stmt+" "+str, append(values, wvals...))
-=======
-	return f.t.keySpace.qe.Execute(stmt+str, append(values, wvals...)...)
->>>>>>> e3917f74
+	return newWriteOp(f.t.keySpace.qe, stmt+str, append(values, wvals...))
 }
 
 func (f filter) Update(m map[string]interface{}) Op {
